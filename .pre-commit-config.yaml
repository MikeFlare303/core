repos:
  - repo: https://github.com/psf/black
<<<<<<< HEAD
    rev: 21.12b0
=======
    rev: 22.3.0
>>>>>>> 53ecaf0b
    hooks:
      - id: black
        args:
          - --safe
          - --quiet
  - repo: https://gitlab.com/pycqa/flake8
    rev: 4.0.1
    hooks:
      - id: flake8
        additional_dependencies:
          - pycodestyle==2.8.0
          - pyflakes==2.4.0
          - flake8-docstrings==1.6.0
          - pydocstyle==6.1.1
          - flake8-comprehensions==3.7.0
          - flake8-noqa==1.2.1
  - repo: https://github.com/pre-commit/mirrors-isort
    rev: v5.10.0
    hooks:
      - id: isort<|MERGE_RESOLUTION|>--- conflicted
+++ resolved
@@ -1,10 +1,6 @@
 repos:
   - repo: https://github.com/psf/black
-<<<<<<< HEAD
-    rev: 21.12b0
-=======
     rev: 22.3.0
->>>>>>> 53ecaf0b
     hooks:
       - id: black
         args:
